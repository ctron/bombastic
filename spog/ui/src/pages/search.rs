--- conflicted
+++ resolved
@@ -8,10 +8,7 @@
     cve::{use_cve_search, CveResult, CveSearchControls},
     hooks::UseStandardSearch,
     packages::{use_package_search, PackagesResult},
-<<<<<<< HEAD
-=======
     pagination::PaginationWrapped,
->>>>>>> 9b00d7e7
     sbom::{use_sbom_search, SbomResult, SbomSearchControls},
     search::{DynamicSearchParameters, SearchMode, SearchModeAction},
 };
@@ -236,6 +233,9 @@
                             <Visible visible={*tab == TabIndex::Packages}>
                                 <SbomSearchControls search_params={package.search_params.clone()} />
                             </Visible>
+                            <Visible visible={*tab == TabIndex::Packages}>
+                                <SbomSearchControls search_params={package.search_params.clone()} />
+                            </Visible>
                             <Visible visible={*tab == TabIndex::Sboms}>
                                 <SbomSearchControls search_params={sbom.search_params.clone()} />
                             </Visible>
